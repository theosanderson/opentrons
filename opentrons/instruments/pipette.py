--- conflicted
+++ resolved
@@ -510,10 +510,6 @@
 
         Parameters
         ----------
-<<<<<<< HEAD
-=======
-
->>>>>>> b1131be7
         repetitions: int
             How many times the pipette should mix (Default: 1)
 
