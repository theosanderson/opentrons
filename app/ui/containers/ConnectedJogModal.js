--- conflicted
+++ resolved
@@ -8,27 +8,14 @@
 
 const mapStateToProps = (state) => ({})
 
-<<<<<<< HEAD
-const mapDispatchToProps = (dispatch) => ({
-  jog: (axis, direction) => () => {
-    // TODO(mc, 2017-10-06): don't hardcode the pipette and pass slot in via props
-    dispatch(robotActions.jog('right', axis, direction))
-  },
-  updateOffset: (labware) => () => {
-    dispatch(robotActions.updateOffset('right', labware))
-  }
-})
-=======
 const mapDispatchToProps = (dispatch, ownProps) => {
   const {slot} = ownProps
->>>>>>> 7ec11d52
-
   return {
     jog: (axis, direction) => () => {
       // TODO(mc, 2017-10-06): don't hardcode the pipette
-      dispatch(robotActions.jog('left', axis, direction))
+      dispatch(robotActions.jog('right', axis, direction))
     },
-    updateOffset: () => dispatch(robotActions.updateOffset('left', slot))
+    updateOffset: () => dispatch(robotActions.updateOffset('right', slot))
   }
 }
 
