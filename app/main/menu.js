module.exports.addMenu = addMenu

const path = require('path')

const electron = require('electron')
const {app, dialog, Menu, shell} = electron
const moment = require('moment-timezone')
const zipFolder = require('zip-folder')

const {getSetting, toggleSetting} = require('./preferences')

<<<<<<< HEAD
function addMenu() {
=======
function addMenu () {
>>>>>>> f9328fe6
  const template = [{
    label: 'Opentrons',
    submenu: [
      { label: 'About', selector: 'orderFrontStandardAboutPanel:' },
      { type: 'separator' },
<<<<<<< HEAD
      { label: 'Quit', accelerator: 'Command+Q', click: function () { app.quit() }}
=======
      { label: 'Quit', accelerator: 'Command+Q', click: function () { app.quit() } }
>>>>>>> f9328fe6
    ]},
    {
      label: 'Edit',
      submenu: [
        { label: 'Undo', accelerator: 'CmdOrCtrl+Z', selector: 'undo:' },
        { label: 'Redo', accelerator: 'Shift+CmdOrCtrl+Z', selector: 'redo:' },
        { type: 'separator' },
        { label: 'Cut', accelerator: 'CmdOrCtrl+X', selector: 'cut:' },
        { label: 'Copy', accelerator: 'CmdOrCtrl+C', selector: 'copy:' },
        { label: 'Paste', accelerator: 'CmdOrCtrl+V', selector: 'paste:' },
        { label: 'Select All', accelerator: 'CmdOrCtrl+A', selector: 'selectAll:' }
      ]
    },
    {
      label: 'File',
      submenu: [
        {
          label: 'Download Logs',
          click () { downloadLogs() }
        },
        {
          label: 'Open Containers Folder',
          click () { openContainersFolder() }
        },
        {
<<<<<<< HEAD
          label: `Enable Auto Updating this App`,
          type: 'checkbox',
          checked: getSetting('autoUpdate'),
          click() { toggleSetting('autoUpdate') }
        },
        {
          label: `Enable Anonymous Crash Reporting`,
          type: 'checkbox',
          checked: getSetting('crashReport'),
          click() { toggleSetting('crashReport') }
=======
          label: 'Enable Auto Updating this App',
          type: 'checkbox',
          checked: getSetting('autoUpdate'),
          click () { toggleSetting('autoUpdate') }
        },
        {
          label: 'Enable Anonymous Crash Reporting',
          type: 'checkbox',
          checked: getSetting('crashReport'),
          click () { toggleSetting('crashReport') }
>>>>>>> f9328fe6
        }
      ]
    },
    {
      label: 'Help',
      submenu: [
        {
          label: 'Open API Documentation',
          click () { electron.shell.openExternal('http://docs.opentrons.com') }
        },
        {
          label: 'Open Getting Started',
          click () { electron.shell.openExternal('https://opentrons.com/getting-started') }
        },
        {
          label: 'Log an Issue',
          click () { electron.shell.openExternal('https://github.com/OpenTrons/opentrons-app/issues/new') }
        }
      ]
    }
  ]

  const menu = Menu.buildFromTemplate(template)
  Menu.setApplicationMenu(menu)
}

function downloadLogs () {
  selectDirectory((folder) => {
    if (folder) {
      const timeStamp = moment().tz('America/New_York').format()
      const destination = path.join(folder[0], `otone-data-${timeStamp}.zip`)
      zip(process.env.APP_DATA_DIR, destination)
    };
  })
}

<<<<<<< HEAD
function openContainersFolder() {
=======
function openContainersFolder () {
>>>>>>> f9328fe6
  const containersFolderDir = path.join(process.env.APP_DATA_DIR, 'containers')
  shell.openItem(containersFolderDir)
}

<<<<<<< HEAD
function zip(source, destination) {
=======
function zip (source, destination) {
>>>>>>> f9328fe6
  zipFolder(source, destination, function (err) {
    if (err) {
      dialog.showMessageBox({
        message: `Log exporting failed with error: \n\n ${err}`,
        buttons: ['OK']
      })
    } else {
      dialog.showMessageBox({
        message: `Logs successfully exported to ${destination}`,
        buttons: ['OK']
      })
    }
  })
}

function selectDirectory (callback) {
  dialog.showOpenDialog({
    properties: ['openDirectory']
  }, callback)
}<|MERGE_RESOLUTION|>--- conflicted
+++ resolved
@@ -9,21 +9,13 @@
 
 const {getSetting, toggleSetting} = require('./preferences')
 
-<<<<<<< HEAD
-function addMenu() {
-=======
 function addMenu () {
->>>>>>> f9328fe6
   const template = [{
     label: 'Opentrons',
     submenu: [
       { label: 'About', selector: 'orderFrontStandardAboutPanel:' },
       { type: 'separator' },
-<<<<<<< HEAD
-      { label: 'Quit', accelerator: 'Command+Q', click: function () { app.quit() }}
-=======
       { label: 'Quit', accelerator: 'Command+Q', click: function () { app.quit() } }
->>>>>>> f9328fe6
     ]},
     {
       label: 'Edit',
@@ -49,18 +41,6 @@
           click () { openContainersFolder() }
         },
         {
-<<<<<<< HEAD
-          label: `Enable Auto Updating this App`,
-          type: 'checkbox',
-          checked: getSetting('autoUpdate'),
-          click() { toggleSetting('autoUpdate') }
-        },
-        {
-          label: `Enable Anonymous Crash Reporting`,
-          type: 'checkbox',
-          checked: getSetting('crashReport'),
-          click() { toggleSetting('crashReport') }
-=======
           label: 'Enable Auto Updating this App',
           type: 'checkbox',
           checked: getSetting('autoUpdate'),
@@ -71,7 +51,6 @@
           type: 'checkbox',
           checked: getSetting('crashReport'),
           click () { toggleSetting('crashReport') }
->>>>>>> f9328fe6
         }
       ]
     },
@@ -108,20 +87,12 @@
   })
 }
 
-<<<<<<< HEAD
-function openContainersFolder() {
-=======
 function openContainersFolder () {
->>>>>>> f9328fe6
   const containersFolderDir = path.join(process.env.APP_DATA_DIR, 'containers')
   shell.openItem(containersFolderDir)
 }
 
-<<<<<<< HEAD
-function zip(source, destination) {
-=======
 function zip (source, destination) {
->>>>>>> f9328fe6
   zipFolder(source, destination, function (err) {
     if (err) {
       dialog.showMessageBox({
