--- conflicted
+++ resolved
@@ -132,19 +132,11 @@
     smoothie.dwell_axes('BCY')
     smoothie._set_saved_current()
     expected = [
-<<<<<<< HEAD
-        ['M907 A0.1 B0.1 C0.1 X1.25 Y0.3 Z0.1 G4P0.005 M400'],
-        ['M907 A0.1 B0.1 C0.1 X0.3 Y0.3 Z0.1 G4P0.005 M400'],
+        ['M907 A0.1 B0.05 C0.05 X1.25 Y0.3 Z0.1 G4P0.005 M400'],
+        ['M907 A0.1 B0.05 C0.05 X0.3 Y0.3 Z0.1 G4P0.005 M400'],
         ['M907 A0.1 B0.5 C0.5 X1.25 Y1.5 Z0.1 G4P0.005 M400'],
-        ['M907 A0.1 B0.5 C0.1 X0.3 Y1.5 Z0.1 G4P0.005 M400'],
-        ['M907 A0.1 B0.1 C0.1 X0.3 Y0.3 Z0.1 G4P0.005 M400']
-=======
-        ['M907 A0.1 B0.05 C0.05 X1.5 Y0.3 Z0.1 G4P0.005 M400'],
-        ['M907 A0.1 B0.05 C0.05 X0.3 Y0.3 Z0.1 G4P0.005 M400'],
-        ['M907 A0.1 B0.5 C0.5 X1.5 Y1.75 Z0.1 G4P0.005 M400'],
-        ['M907 A0.1 B0.5 C0.05 X0.3 Y1.75 Z0.1 G4P0.005 M400'],
+        ['M907 A0.1 B0.5 C0.05 X0.3 Y1.5 Z0.1 G4P0.005 M400'],
         ['M907 A0.1 B0.05 C0.05 X0.3 Y0.3 Z0.1 G4P0.005 M400']
->>>>>>> 40dfaada
     ]
     # from pprint import pprint
     # pprint(command_log)
@@ -207,26 +199,15 @@
         ['G0F3000 M400'],
         ['M907 A0.1 B0.05 C0.05 X0.3 Y0.8 Z0.1 G4P0.005 G91 G0Y-20 G90 M400'],
         ['G0F24000 M400'],
-<<<<<<< HEAD
-        ['M907 A0.1 B0.1 C0.1 X1.25 Y0.3 Z0.1 G4P0.005 G28.2X M400'],
-        ['M907 A0.1 B0.1 C0.1 X0.3 Y0.3 Z0.1 G4P0.005 M400'],
-        ['M907 A0.1 B0.1 C0.1 X0.3 Y1.5 Z0.1 G4P0.005 G28.2Y M400'],
-=======
-        ['M907 A0.1 B0.05 C0.05 X1.5 Y0.3 Z0.1 G4P0.005 G28.2X M400'],
+        ['M907 A0.1 B0.05 C0.05 X1.25 Y0.3 Z0.1 G4P0.005 G28.2X M400'],
         ['M907 A0.1 B0.05 C0.05 X0.3 Y0.3 Z0.1 G4P0.005 M400'],
-        ['M907 A0.1 B0.05 C0.05 X0.3 Y1.75 Z0.1 G4P0.005 G28.2Y M400'],
->>>>>>> 40dfaada
+        ['M907 A0.1 B0.05 C0.05 X0.3 Y1.5 Z0.1 G4P0.005 G28.2Y M400'],
         ['M203.1 Y8 M400'],
         ['G91 G0Y-3 G90 M400'],
         ['G28.2Y M400'],
         ['G91 G0Y-3 G90 M400'],
-<<<<<<< HEAD
         ['M203.1 A125 B50 C50 X600 Y400 Z125 M400'],
-        ['M907 A0.1 B0.1 C0.1 X0.3 Y0.3 Z0.1 G4P0.005 M400'],
-=======
-        ['M203.1 A125 B50 C50 X500 Y300 Z125 M400'],
         ['M907 A0.1 B0.05 C0.05 X0.3 Y0.3 Z0.1 G4P0.005 M400'],
->>>>>>> 40dfaada
         ['M114.2 M400']
     ]
     # from pprint import pprint
@@ -236,11 +217,7 @@
 
     smoothie.move({'X': 0, 'Y': 1.123456, 'Z': 2, 'A': 3})
     expected = [
-<<<<<<< HEAD
-        ['M907 A1.0 B0.1 C0.1 X1.25 Y1.5 Z1.0 G4P0.005 G0.+ M400']
-=======
-        ['M907 A1.0 B0.05 C0.05 X1.5 Y1.75 Z1.0 G4P0.005 G0.+ M400']
->>>>>>> 40dfaada
+        ['M907 A1.0 B0.05 C0.05 X1.25 Y1.5 Z1.0 G4P0.005 G0.+ M400']
     ]
     # from pprint import pprint
     # pprint(command_log)
@@ -268,11 +245,7 @@
         # Set active axes high
         ['M907 A1.0 B0.5 C0.5 X1.25 Y1.5 Z1.0 G4P0.005 G0.+[BC].+ M400'],
         # Set plunger current low
-<<<<<<< HEAD
-        ['M907 A1.0 B0.1 C0.1 X1.25 Y1.5 Z1.0 G4P0.005 M400'],
-=======
-        ['M907 A1.0 B0.05 C0.05 X1.5 Y1.75 Z1.0 G4P0.005 M400']
->>>>>>> 40dfaada
+        ['M907 A1.0 B0.05 C0.05 X1.25 Y1.5 Z1.0 G4P0.005 M400'],
     ]
     # from pprint import pprint
     # pprint(command_log)
